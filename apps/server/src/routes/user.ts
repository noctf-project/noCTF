--- conflicted
+++ resolved
@@ -1,19 +1,17 @@
 import type { ServiceCradle } from "@noctf/server-core";
 import type { FastifyInstance } from "fastify";
 import "@noctf/server-core/types/fastify";
-<<<<<<< HEAD
-import { MeUserResponse, SuccessResponse } from "@noctf/api/responses";
-import { NotFoundError } from "@noctf/server-core/errors";
-import { UpdateUserRequest } from "@noctf/api/requests";
 import { ActorType } from "@noctf/server-core/types/enums";
-=======
-import { ListUsersResponse, MeUserResponse } from "@noctf/api/responses";
+import { QueryUsersRequest, UpdateUserRequest } from "@noctf/api/requests";
+import {
+  ListUsersResponse,
+  MeUserResponse,
+  SuccessResponse,
+} from "@noctf/api/responses";
 import { NotFoundError } from "@noctf/server-core/errors";
 import { Policy } from "@noctf/server-core/util/policy";
-import { QueryUsersRequest } from "@noctf/api/requests";
 
 export const PAGE_SIZE = 60;
->>>>>>> b70d8fdc
 
 export async function routes(fastify: FastifyInstance) {
   const { userService, teamService, policyService } = fastify.container
@@ -53,44 +51,50 @@
     },
   );
 
-<<<<<<< HEAD
   fastify.put<{ Body: UpdateUserRequest; Reply: SuccessResponse }>(
     "/user/me",
-=======
-  fastify.post<{ Reply: ListUsersResponse; Body: QueryUsersRequest }>(
-    "/users/query",
->>>>>>> b70d8fdc
     {
       schema: {
         security: [{ bearer: [] }],
         tags: ["user"],
         auth: {
           require: true,
-<<<<<<< HEAD
           policy: ["user.self.update"],
         },
         body: UpdateUserRequest,
         response: {
           200: SuccessResponse,
-=======
-          policy: ["user.get"],
-        },
-        body: QueryUsersRequest,
-        response: {
-          200: ListUsersResponse,
->>>>>>> b70d8fdc
         },
       },
     },
     async (request) => {
-<<<<<<< HEAD
       await userService.update(request.user.id, request.body, {
         type: ActorType.USER,
         id: request.user.id,
       });
       return {
         data: true,
-=======
+      };
+    },
+  );
+
+  fastify.post<{ Reply: ListUsersResponse; Body: QueryUsersRequest }>(
+    "/users/query",
+    {
+      schema: {
+        security: [{ bearer: [] }],
+        tags: ["user"],
+        auth: {
+          require: true,
+          policy: ["user.get"],
+        },
+        body: QueryUsersRequest,
+        response: {
+          200: ListUsersResponse,
+        },
+      },
+    },
+    async (request) => {
       const admin = await policyService.evaluate(request.user?.id, adminPolicy);
 
       const page = request.body.page || 1;
@@ -114,7 +118,6 @@
 
       return {
         data: { entries, page_size, total: total || entries.length },
->>>>>>> b70d8fdc
       };
     },
   );
