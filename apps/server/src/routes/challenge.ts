--- conflicted
+++ resolved
@@ -1,4 +1,3 @@
-import { SetupConfig } from "@noctf/api/config";
 import type { ChallengePrivateMetadataBase } from "@noctf/api/datatypes";
 import { GetChallengeFileParams, IdParams } from "@noctf/api/params";
 import {
@@ -15,8 +14,7 @@
 import { Policy } from "@noctf/server-core/util/policy";
 
 export async function routes(fastify: FastifyInstance) {
-  const { teamService, challengeService, scoreboardService } =
-    fastify.container.cradle;
+  const { challengeService, scoreboardService } = fastify.container.cradle;
 
   const { gateStartTime } = GetUtils(fastify.container.cradle);
   const adminPolicy: Policy = ["admin.challenge.get"];
@@ -170,16 +168,11 @@
 
       return {
         data: (
-<<<<<<< HEAD
-          await scoreboardService.getChallengeSolves(team?.division_id || 1, id)
-        ).filter(({ hidden }) => !hidden),
-=======
           await scoreboardService.getChallengeSolves(
             membership?.division_id || 1,
             id,
           )
-        ).data?.filter(({ hidden }) => !hidden),
->>>>>>> 88785abe
+        ).filter(({ hidden }) => !hidden),
       };
     },
   );
