--- conflicted
+++ resolved
@@ -6,7 +6,7 @@
 import daisyuiThemes from "daisyui/src/theming/themes";
 
 export default {
-  darkMode: ['selector', '[data-theme="dark"]'],
+  darkMode: ["selector", '[data-theme="dark"]'],
   content: ["./src/**/*.{html,js,svelte,ts}"],
 
   theme: {
@@ -48,11 +48,7 @@
           "--diff-beginner": "#8cd5fa",
           "--diff-easy": "#a1d593",
           "--diff-medium": "#deb475",
-<<<<<<< HEAD
           "--diff-hard": "#ff8c8d",
-=======
-          "--diff-hard": "#dd534e",
->>>>>>> d2ed550f
           "--rounded-box": "0.5rem",
         },
       },
@@ -71,15 +67,9 @@
           success: "#b3f550",
           warning: "#ea9545",
           error: "#dc5551",
-<<<<<<< HEAD
           "--diff-beginner": "#1c6185",
           "--diff-easy": "#2b7317",
           "--diff-medium": "#ad640a",
-=======
-          "--diff-beginner": "#64a7ca",
-          "--diff-easy": "#4f9840",
-          "--diff-medium": "#ae6e24",
->>>>>>> d2ed550f
           "--diff-hard": "#ad3b3d",
           "--rounded-box": "0.5rem",
         },
