--- conflicted
+++ resolved
@@ -13,33 +13,7 @@
     { name: "Google", icon: "mdi:google" },
     { name: "GitHub", icon: "mdi:github" },
   ];
-
-<<<<<<< HEAD
-=======
-  function successRedirect(target = "/") {
-    if (redirectParam) {
-      performRedirect(redirectParam);
-    } else {
-      window.location.replace(target);
-    }
-  }
-
-  function goBack() {
-    // Generally goes back to email stage, except from password reset flow
-    if (
-      currentStage === "login" ||
-      currentStage === "register" ||
-      currentStage === "verification-sent" ||
-      currentStage === "verification-required"
-    ) {
-      currentStage = "email";
-      // Reset sensitive fields when going back
-      password = "";
-    }
-    // Specific back buttons are used for forgot password flow stages
-  }
-
->>>>>>> 75e5855c
+  
   async function handleEmailCheck() {
     if (!loginState.email) return;
 
@@ -63,83 +37,6 @@
     );
   }
 
-<<<<<<< HEAD
-=======
-  async function handleLogin() {
-    try {
-      isLoading = true;
-
-      const loginRes = await api.POST("/auth/email/finish", {
-        body: {
-          email,
-          password,
-          remember: rememberMe,
-        },
-      });
-
-      if (loginRes.error) {
-        toasts.error(
-          loginRes.error.message ??
-            "An unexpected error occurred when logging in. Please try again later.",
-        );
-        isLoading = false;
-        return;
-      }
-      if (loginRes.data?.data?.type === "session") {
-        localStorage.setItem(SESSION_TOKEN_KEY, loginRes.data.data.token);
-        successRedirect();
-      } else {
-        toasts.error("Login failed");
-      }
-    } catch (error) {
-      toasts.error("An error occurred during login");
-      console.error(error);
-    } finally {
-      isLoading = false;
-    }
-  }
-
-  async function handleRegister() {
-    try {
-      isLoading = true;
-
-      const registerRes = await api.POST("/auth/register/finish", {
-        body: {
-          token: registrationToken,
-          name: username,
-          email,
-          password,
-          captcha: "", // Assuming captcha is handled elsewhere or not needed here
-        },
-      });
-
-      if (registerRes.error) {
-        toasts.error(
-          registerRes.error.message ||
-            "An error occured during registration. Please try again later.",
-        );
-        console.error(registerRes.error);
-        isLoading = false;
-        return;
-      }
-
-      if (registerRes.data?.data?.type === "session") {
-        toasts.success("Account created successfully!");
-        localStorage.setItem(SESSION_TOKEN_KEY, registerRes.data.data.token);
-        // if a user has just registered, the next thing they'll probably want to do is join/create a team
-        successRedirect("/team");
-      } else {
-        toasts.error("Registration failed");
-      }
-    } catch (error) {
-      toasts.error("An error occurred during registration");
-      console.error(error);
-    } finally {
-      isLoading = false;
-    }
-  }
-
->>>>>>> 75e5855c
   // TODO: Implement when password reset API is available
   async function handleForgotPasswordRequest() {
     // if (!email) {
