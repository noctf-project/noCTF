<script lang="ts">
  import Icon from "@iconify/svelte";
  import Graph, {
    type TeamChartData,
  } from "$lib/components/scoreboard/Graph.svelte";
  import api, { wrapLoadable } from "$lib/api/index.svelte";
  import TeamQueryService from "$lib/state/team_query.svelte";
  import { getCategoriesFromTags } from "$lib/utils/challenges";
  import { getRelativeTime } from "$lib/utils/time";
  import Pagination from "$lib/components/Pagination.svelte";
  import { countryCodeToFlag } from "$lib/utils/country_flags";
  import authState from "$lib/state/auth.svelte";

  type ScoreboardEntry = {
    team_id: number;
    rank: number;
    score: number;
    last_solve: Date;
    solves: {
      score: number;
      bonus?: number;
      created_at: Date;
      challenge_id: number;
    }[];
    awards: {
      value: number;
      created_at: Date;
    }[];
  };

  type ChallengeEntry = {
    id: number;
    title: string;
    points: number;
    categories: string[];
  };

  const TEAMS_PER_PAGE = 25;
  const DIVISION = 1;
  let currentPage = $state(0);
  let detailedView = $state(false);
  let totalTeams = $state(0);

  const apiChallenges = wrapLoadable(api.GET("/challenges"));
  const apiScoreboard = $derived(
    wrapLoadable(
      api.GET("/scoreboard/divisions/{id}", {
        params: {
          path: { id: DIVISION },
          query: { page: currentPage + 1, page_size: TEAMS_PER_PAGE },
        },
      }),
    ),
  );

  let initialLoadComplete = $state(false);
  const loading = $derived(
    (apiChallenges.loading || apiScoreboard.loading) && !initialLoadComplete,
  );

  const challenges: ChallengeEntry[] = $derived(
    apiChallenges.r?.data?.data.challenges
      .map((c) => ({
        id: c.id,
        title: c.title,
        points: c.score!,
        categories: getCategoriesFromTags(c.tags),
      }))
      .sort((a, b) => a.points - b.points) || [],
  );

  const apiTeams = $derived(
    apiScoreboard.r?.data?.data?.scores.map((s, i) => ({
      ...s,
      rank: currentPage * TEAMS_PER_PAGE + (i + 1),
      last_solve: new Date(s.last_solve),
      solves: s.solves.map(({ created_at, ...rest }) => ({
        ...rest,
        created_at: new Date(created_at),
      })),
      awards: s.awards.map(({ created_at, ...rest }) => ({
        ...rest,
        created_at: new Date(created_at),
      })),
    })) || [],
  );

  let isMyTeamInCurrentPage = $derived(
    !!authState.user?.team_id &&
      apiTeams.some((t) => t.team_id === authState.user!.team_id),
  );

  let apiMyTeam = $derived(
    authState.user?.team_id && !isMyTeamInCurrentPage
      ? wrapLoadable(
          api.GET("/scoreboard/teams/{id}", {
            params: {
              path: { id: authState.user.team_id },
            },
          }),
        )
      : undefined,
  );

  const myTeamEntry = $derived.by(() => {
    if (!apiMyTeam?.r?.data?.data) return null;

    const teamData = apiMyTeam.r.data.data;
    return {
      team_id: teamData.team_id,
      rank: teamData.rank,
      score: teamData.score,
      last_solve: new Date(teamData.last_solve),
      solves: teamData.solves.map(({ created_at, ...rest }) => ({
        ...rest,
        created_at: new Date(created_at),
      })),
      awards: teamData.awards.map(({ created_at, ...rest }) => ({
        ...rest,
        created_at: new Date(created_at),
      })),
    };
  });

  const allTeamsToDisplay = $derived.by(() => {
    if (!myTeamEntry || isMyTeamInCurrentPage) {
      return apiTeams;
    }

    return myTeamEntry.rank < apiTeams[0]!.rank
      ? [myTeamEntry, ...apiTeams]
      : [...apiTeams, myTeamEntry];
  });

  const currentPageTeams: Map<number, ScoreboardEntry> = $derived(
    new Map(allTeamsToDisplay.map((team) => [team.team_id, team])),
  );

  $effect(() => {
    if (apiScoreboard.r?.data?.data?.total !== undefined) {
      totalTeams = apiScoreboard.r.data.data.total;

      if (!initialLoadComplete) {
        initialLoadComplete = true;
      }
    }
  });

  const paginatedTeamIds = $derived(Array.from(currentPageTeams.keys()));
  const totalPages = $derived(Math.ceil(totalTeams / TEAMS_PER_PAGE));

<<<<<<< HEAD
  const apiTop10TeamsChartsData = wrapLoadable(
    api.GET("/scoreboard/divisions/{id}/top", {
      params: { path: { id: DIVISION } },
    }),
  );
=======
  let top10TeamsChartDataLoaded = $state(false);
  let top10TeamsChartsData: TeamChartData[] = $state([]);
  $effect(() => {
    if (top10TeamsChartDataLoaded) {
      return;
    }

    (async () => {
      if (!top10TeamIds.length) return;

      const { loading, data } = teamScoresState;
      const top10TeamScores = top10TeamIds.map((id) => ({
        loading: !!loading.get(id),
        data: data.get(id),
      }));

      const allTeamScoresLoaded = top10TeamIds.every(
        (_, i) =>
          top10TeamScores[i] &&
          !top10TeamScores[i].loading &&
          top10TeamScores[i].data,
      );
      if (!allTeamScoresLoaded) return;

      let teamNames;
      try {
        teamNames = await Promise.all(
          top10TeamIds.map((id) => TeamQueryService.get(id)),
        );
      } catch {
        return;
      }

      if (teamNames.some((name) => name == null)) return;

      const chartData = top10TeamIds.map((_, i) => ({
        name: teamNames[i]!,
        data: top10TeamScores[i]!.data!.graph || [],
      }));

      top10TeamsChartDataLoaded = true;
      top10TeamsChartsData = chartData;
    })();
  });
>>>>>>> 6424d358

  let top10TeamsChartsData: Promise<TeamChartData[]> | undefined = $derived(
    apiTop10TeamsChartsData.r?.data
      ? Promise.all(
          apiTop10TeamsChartsData.r?.data.data.map(
            async ({ team_id, graph }) => ({
              name: await TeamNamesService.get(team_id),
              data: graph,
            }),
          ),
        )
      : undefined,
  );

  function toggleView() {
    detailedView = !detailedView;
  }

  function getLoadingRowCount() {
    return currentPage === totalPages - 1
      ? totalTeams % TEAMS_PER_PAGE || TEAMS_PER_PAGE
      : TEAMS_PER_PAGE;
  }
</script>

{#snippet teamName(team_id: number, isCompact = false)}
  {@const isMe = authState.user?.team_id === team_id}
  {@const nameBg = isMe
    ? "bg-primary/85"
    : "bg-base-300/30 hover:bg-base-300/50"}
  {@const nameFg = isMe ? "text-primary-content" : ""}

  <div class={`flex items-center gap-2 ${!isCompact ? "w-full" : ""}`}>
    <span class="text-xl flex-shrink-0">{countryCodeToFlag("un")}</span>
    <a
      href={`/team/${team_id}`}
      class={`truncate block cursor-pointer ${nameBg} ${nameFg} p-0.5 px-2 rounded-md font-medium`}
    >
      {#await TeamNamesService.get(team_id)}
        <div class="skeleton h-4 w-32"></div>
      {:then name}
        {name}
      {/await}
    </a>
  </div>
{/snippet}

{#snippet rankDisplay(rank: number)}
  {#if rank <= 3}
    <span class="text-xl">{["🥇", "🥈", "🥉"][rank - 1]}</span>
  {:else}
    <span class="font-mono">{rank}</span>
  {/if}
{/snippet}

{#snippet challengeTitles()}
  <div class="flex ml-[37rem]">
    {#each challenges as challenge}
      <div class="relative">
        <div
          class="w-10 h-32 border border-x-base-300 border-transparent bg-base-200 skew-x-[-45deg] translate-x-16"
        ></div>
        <div
          class="absolute bottom-14 left-1.5 px-1 -rotate-45 w-40 z-10 truncate"
          title={`${challenge.title} (${challenge.categories.join(", ")})`}
        >
          {challenge.title}
        </div>
      </div>
    {/each}
  </div>
{/snippet}

{#snippet challengeCell(team_id: number, challenge: ChallengeEntry)}
  {@const entry = currentPageTeams.get(team_id)!}
  {@const solved =
    entry.solves?.find(({ challenge_id }) => challenge.id === challenge_id) ??
    false}

  <td class="border border-base-300 p-0 relative group min-w-10 max-w-10 h-10">
    <div
      class={`absolute inset-0 ${solved ? "bg-primary/20" : ""} group-hover:bg-base-300/30`}
    ></div>
    <div
      class="relative w-full h-full flex flex-col items-center justify-center"
      title={challenge.title}
    >
      <Icon
        icon="material-symbols:flag"
        class={`text-lg ${solved ? "text-primary" : "opacity-20"}`}
      />
      <span
        class={`text-xs ${solved ? "text-primary" : "opacity-30"} font-medium`}
      >
        {challenge.points}
      </span>
    </div>
  </td>
{/snippet}

{#snippet viewToggleButton()}
  <button
    class="btn btn-sm btn-primary gap-2 pop hover:pop"
    onclick={toggleView}
  >
    <Icon
      icon={detailedView
        ? "material-symbols:view-agenda-outline"
        : "material-symbols:grid-view"}
      class="text-lg"
    />
    {detailedView ? "Compact View" : "Detailed View"}
  </button>
{/snippet}

{#snippet topGraph()}
  <div class="mx-auto mt-8 2xl:w-2/3 w-full">
    {#if top10TeamsChartsData}
      {#await top10TeamsChartsData then data}
        <Graph {data} />
      {/await}
    {:else}
      <div class="skeleton w-full h-[33rem] mb-32"></div>
    {/if}
  </div>
{/snippet}

{#snippet loadingSkeletonTable(isDetailed = true)}
  <table
    class={`border-collapse ${isDetailed ? "w-80" : "w-full"} overflow-auto table-fixed`}
  >
    <thead>
      <tr>
        <th class="border border-base-300 bg-base-200 px-2 py-1 w-12">#</th>
        <th class="border border-base-300 bg-base-200 px-4 py-1 w-64 text-left"
          >Team</th
        >
        <th class="border border-base-300 bg-base-200 px-2 py-1 w-20">Score</th>
        {#if isDetailed}
          <th class="border border-base-300 bg-base-200 px-2 py-1 w-20"
            >Solves</th
          >
        {/if}
        <th class="border border-base-300 bg-base-200 px-2 py-1 w-32"
          >Last Solve</th
        >
        {#if isDetailed}
          {#each challenges as challenge}
            <th
              class="border border-base-300 bg-base-200 w-10 text-center text-sm"
            >
              {challenge.points}
            </th>
          {/each}
        {/if}
      </tr>
    </thead>
    <tbody>
      {#each Array(getLoadingRowCount()) as _}
        <tr>
          <td class="border border-base-300 text-center h-12">
            <div class="skeleton h-4 w-6 mx-auto"></div>
          </td>
          <td
            class="border border-base-300 px-4 {!isDetailed
              ? 'text-center'
              : ''}"
          >
            <div class="skeleton h-4 w-32 {!isDetailed ? 'mx-auto' : ''}"></div>
          </td>
          <td class="border border-base-300 px-4 text-center">
            <div class="skeleton h-4 w-8 mx-auto"></div>
          </td>
          {#if isDetailed}
            <td class="border border-base-300 px-4 text-center">
              <div class="skeleton h-4 w-6 mx-auto"></div>
            </td>
          {/if}
          <td class="border border-base-300 px-4 text-center">
            <div class="skeleton h-4 w-16 mx-auto"></div>
          </td>
          {#if isDetailed}
            {#each challenges as challenge}
              <td class="border border-base-300 p-0">
                <div
                  class="w-full h-full flex flex-col items-center justify-center"
                  title={challenge.title}
                >
                  <Icon
                    icon="material-symbols:flag"
                    class="text-xl opacity-10"
                  />
                  <span class="text-xs opacity-20">{challenge.points}</span>
                </div>
              </td>
            {/each}
          {/if}
        </tr>
      {/each}
    </tbody>
  </table>
{/snippet}

{#snippet loadingPagination()}
  <div class="flex justify-center items-center mt-4 gap-2 mb-8">
    <button class="btn btn-sm pop hover:pop" disabled>Previous</button>
    <div class="skeleton h-8 w-32 mx-2"></div>
    <button class="btn btn-sm pop hover:pop" disabled>Next</button>
    <span class="ml-2 text-sm skeleton h-4 w-40"></span>
  </div>
{/snippet}

<div
  class={detailedView
    ? "w-full mx-auto mt-8 pb-4"
    : "lg:w-10/12 w-11/12 mx-auto mt-8 pb-4"}
>
  {#if loading}
    <div class="flex flex-col items-center gap-4 mt-16">
      <div class="loading loading-spinner loading-lg text-primary"></div>
      <p class="text-center">Loading scoreboard...</p>
    </div>
  {:else if apiScoreboard.loading}
    <div class="flex flex-col gap-0">
      {@render topGraph()}

      <div class="overflow-x-auto flex flex-col gap-0">
        <div class="mt-4 mb-4">
          {@render viewToggleButton()}
        </div>

        {#if detailedView}
          {@render challengeTitles()}
          {@render loadingSkeletonTable(true)}
        {:else}
          <div class="md:w-2/3 mx-auto w-full">
            {@render loadingSkeletonTable(false)}
          </div>
        {/if}

        {@render loadingPagination()}
      </div>
    </div>
  {:else}
    <div class="flex flex-col gap-0">
      {@render topGraph()}

      {#if detailedView}
        <div class="px-4 z-50">
          {@render viewToggleButton()}
        </div>

        <div class="relative flex flex-col -mt-32">
          <div class="overflow-x-auto">
            <div
              class="bg-base-200 w-[24rem] h-32 sticky left-0 top-32 z-20"
            ></div>
            {@render challengeTitles()}

            <table
              class="table-fixed border-collapse border-b-4 border-base-500"
            >
              <thead>
                <tr>
                  <th
                    class="border-y border-base-300 bg-base-200 py-2 px-3 text-center font-bold min-w-12 max-w-12 sticky left-0 z-10"
                    >#</th
                  >
                  <th
                    class="border-y border-base-300 bg-base-200 py-2 px-3 text-left font-bold min-w-64 max-w-64 sticky left-12 z-10"
                    >Team</th
                  >
                  <th
                    class="border-y border-base-300 bg-base-200 py-2 px-3 text-center font-bold min-w-20 max-w-20 sticky left-[19rem] z-10"
                    >Score</th
                  >
                  <th
                    class="border border-base-300 bg-base-200 py-2 px-3 text-center font-bold min-w-20 max-w-20"
                    >Solves</th
                  >
                  <th
                    class="border border-base-300 bg-base-200 py-2 px-3 text-center font-bold min-w-32 max-w-32"
                    >Last Solve</th
                  >
                  {#each challenges as challenge}
                    <th
                      class="border border-base-300 bg-base-200 py-2 px-1 text-center font-bold min-w-10 max-w-10 h-10 text-sm"
                    >
                      {challenge.points}
                    </th>
                  {/each}
                </tr>
              </thead>

              <tbody>
                {#each paginatedTeamIds as team_id (`row-${team_id}`)}
                  {@const entry = currentPageTeams.get(team_id)!}
                  {@const isMe = authState.user?.team_id === team_id}
                  <tr
                    class="bg-base-100 hover:bg-base-300/30 {isMe &&
                      'border-y-2 border-base-400'}"
                  >
                    <td
                      class="border-b border-base-300 py-2 px-3 text-center h-10 font-bold sticky left-0 z-10 bg-base-100 min-w-12 max-w-12"
                    >
                      {@render rankDisplay(entry.rank)}
                    </td>
                    <td
                      class="border-b border-base-300 py-2 px-3 sticky left-12 z-10 bg-base-100 min-w-64 max-w-64"
                    >
                      {@render teamName(entry.team_id)}
                    </td>
                    <td
                      class="border-b border-base-300 py-2 px-3 text-center font-mono font-bold sticky left-[19rem] z-10 bg-base-100 min-w-20 max-w-20"
                    >
                      <div
                        class="bg-base-300 w-[1px] h-full absolute right-0 top-0"
                      ></div>
                      {entry.score}
                    </td>
                    <td
                      class="border border-l-0 border-base-300 py-2 px-3 text-center font-mono min-w-20 max-w-20"
                    >
                      {entry.solves.length || 0}
                    </td>
                    <td
                      class="border border-base-300 py-2 px-3 text-center text-sm min-w-32 max-w-32"
                      title={entry.last_solve.toLocaleString()}
                    >
                      {entry.last_solve?.getTime()
                        ? getRelativeTime(entry.last_solve)
                        : "-"}
                    </td>
                    {#each challenges as challenge (`chall-${entry.team_id}-${challenge.id}`)}
                      {@render challengeCell(entry.team_id, challenge)}
                    {/each}
                  </tr>
                {/each}
              </tbody>
            </table>
          </div>
        </div>
      {:else}
        <!-- Compact View Table -->
        <div class="lg:w-2/3 mx-auto w-full">
          <div class="mt-4 mb-8">
            {@render viewToggleButton()}
          </div>

<<<<<<< HEAD
          <div
            class="pop border border-base-500 bg-base-100 rounded-lg overflow-y-hidden overflow-x-auto"
          >
            <table class="w-full border-collapse">
=======
          <div class="flex flex-row gap-0 w-auto ml-[37rem] -mt-16">
            {#each challenges as challenge}
              <div class="relative">
                <div
                  class="
                        w-10
                        h-32
                        border
                        border-x-base-300
                        border-transparent
                        bg-base-200
                        skew-x-[-45deg]
                        translate-x-16
                    "
                ></div>
                <div
                  class="
                        absolute
                        bottom-14
                        left-1.5
                        px-1
                        -rotate-45
                        w-40
                        z-10
                        truncate
                    "
                  title={`${challenge.title} (${challenge.categories.join(", ")})`}
                >
                  {challenge.title}
                </div>
              </div>
            {/each}
          </div>

          <table class="border-collapse w-80 overflow-auto table-fixed">
            <thead>
              <tr>
                <th class="border border-base-300 bg-base-200 px-2 py-1 w-12"
                  >#</th
                >
                <th
                  class="border border-base-300 bg-base-200 px-4 py-1 w-64 text-left"
                  >Team</th
                >
                <th class="border border-base-300 bg-base-200 px-2 py-1 w-20"
                  >Score</th
                >
                <th class="border border-base-300 bg-base-200 px-2 py-1 w-20"
                  >Solves</th
                >
                <th class="border border-base-300 bg-base-200 px-2 py-1 w-32"
                  >Last Solve</th
                >
                {#each challenges as challenge}
                  <th
                    class="border border-base-300 bg-base-200 w-10 text-center text-sm"
                  >
                    {challenge.points}
                  </th>
                {/each}
              </tr>
            </thead>

            <tbody>
              {#each paginatedTeamIds as team_id (`row-${team_id}`)}
                {@const entry = currentPageTeams.get(team_id)!}
                <tr>
                  <td class="border border-base-300 text-center h-12 font-bold">
                    {entry.rank}
                  </td>
                  <td class="border border-base-300 px-4">
                    <a
                      href="/team/{entry.team_id}"
                      class="truncate block cursor-pointer"
                    >
                      {#await TeamQueryService.get(entry.team_id)}
                        <div class="skeleton h-4 w-24"></div>
                      {:then name}
                        {name}
                      {/await}
                    </a>
                  </td>
                  <td class="border border-base-300 px-4 text-center">
                    {entry.score}
                  </td>
                  <td class="border border-base-300 px-4 text-center">
                    {entry.solves.length || 0}
                  </td>
                  <td
                    class="border border-base-300 px-4 text-center"
                    title={entry.last_solve.toLocaleString()}
                  >
                    {getRelativeTime(entry.last_solve)}
                  </td>
                  {#each challenges as challenge (`chall-${entry.team_id}-${challenge.id}`)}
                    {@const solved =
                      entry.solves?.find(
                        ({ challenge_id }) => challenge.id === challenge_id,
                      ) ?? false}
                    <td
                      class={"border border-base-300 p-0 " +
                        (solved ? "bg-primary/20" : "")}
                    >
                      <div
                        class="w-full h-full flex flex-col items-center justify-center"
                        title={challenge.title}
                      >
                        <Icon
                          icon="material-symbols:flag"
                          class="text-xl {solved
                            ? 'text-primary'
                            : 'opacity-10'}"
                        />
                        <span
                          class="text-xs {solved
                            ? 'text-primary'
                            : 'opacity-20'}">{challenge.points}</span
                        >
                      </div>
                    </td>
                  {/each}
                </tr>
              {/each}
            </tbody>
          </table>
        {:else}
          <!-- Compact View Table -->
          <div class="md:w-2/3 mx-auto w-full">
            <div class="mt-4 mb-4">
              <button
                class="btn btn-sm btn-primary gap-2 pop hover:pop"
                onclick={toggleView}
              >
                <Icon icon="material-symbols:grid-view" class="text-lg" />
                Detailed View
              </button>
            </div>

            <table class="border-collapse w-full overflow-auto table-fixed">
>>>>>>> 6424d358
              <thead>
                <tr>
                  <th
                    class="border border-base-300 bg-base-200 py-2 px-3 text-center font-bold w-12"
                    >#</th
                  >
                  <th
                    class="border border-base-300 bg-base-200 py-2 px-3 text-left font-bold min-w-32 max-w-32 lg:w-auto"
                    >Team</th
                  >
                  <th
                    class="border border-base-300 bg-base-200 py-2 px-3 text-center font-bold w-20"
                    >Score</th
                  >
                  <th
                    class="border border-base-300 bg-base-200 py-2 px-3 text-center font-bold w-32"
                    >Last Solve</th
                  >
                </tr>
              </thead>
              <tbody>
                {#each paginatedTeamIds as team_id (`compact-row-${team_id}`)}
                  {@const entry = currentPageTeams.get(team_id)!}
                  {@const isMe = authState.user?.team_id === team_id}
                  <tr
                    class="bg-base-100 hover:bg-base-300/30 {isMe &&
                      'border-y-2 border-base-400'}"
                  >
                    <td
                      class="border border-base-300 py-2 px-3 text-center h-10 font-bold"
                    >
                      {@render rankDisplay(entry.rank)}
                    </td>
<<<<<<< HEAD
                    <td
                      class="border border-base-300 py-2 px-3 min-w-32 max-w-32 lg:w-auto"
                    >
                      {@render teamName(entry.team_id, true)}
=======
                    <td class="border border-base-300 px-4 text-center">
                      <a
                        href="/team/{entry.team_id}"
                        class="truncate block cursor-pointer"
                      >
                        {#await TeamQueryService.get(entry.team_id)}
                          <div class="skeleton h-4 w-32 mx-auto"></div>
                        {:then name}
                          {name}
                        {/await}
                      </a>
>>>>>>> 6424d358
                    </td>
                    <td
                      class="border border-base-300 py-2 px-3 text-center font-mono font-bold"
                    >
                      {entry.score}
                    </td>
                    <td
                      class="border border-base-300 py-2 px-3 text-center"
                      title={entry.last_solve.toLocaleString()}
                    >
                      {entry.last_solve?.getTime()
                        ? getRelativeTime(entry.last_solve)
                        : "-"}
                    </td>
                  </tr>
                {/each}
              </tbody>
            </table>
          </div>
        </div>
      {/if}

      <Pagination
        totalItems={totalTeams}
        initialPage={currentPage}
        itemsPerPage={TEAMS_PER_PAGE}
        onChange={(page) => (currentPage = page)}
        className="mt-4 mb-8"
      />
    </div>
  {/if}
</div><|MERGE_RESOLUTION|>--- conflicted
+++ resolved
@@ -149,65 +149,18 @@
   const paginatedTeamIds = $derived(Array.from(currentPageTeams.keys()));
   const totalPages = $derived(Math.ceil(totalTeams / TEAMS_PER_PAGE));
 
-<<<<<<< HEAD
   const apiTop10TeamsChartsData = wrapLoadable(
     api.GET("/scoreboard/divisions/{id}/top", {
       params: { path: { id: DIVISION } },
     }),
   );
-=======
-  let top10TeamsChartDataLoaded = $state(false);
-  let top10TeamsChartsData: TeamChartData[] = $state([]);
-  $effect(() => {
-    if (top10TeamsChartDataLoaded) {
-      return;
-    }
-
-    (async () => {
-      if (!top10TeamIds.length) return;
-
-      const { loading, data } = teamScoresState;
-      const top10TeamScores = top10TeamIds.map((id) => ({
-        loading: !!loading.get(id),
-        data: data.get(id),
-      }));
-
-      const allTeamScoresLoaded = top10TeamIds.every(
-        (_, i) =>
-          top10TeamScores[i] &&
-          !top10TeamScores[i].loading &&
-          top10TeamScores[i].data,
-      );
-      if (!allTeamScoresLoaded) return;
-
-      let teamNames;
-      try {
-        teamNames = await Promise.all(
-          top10TeamIds.map((id) => TeamQueryService.get(id)),
-        );
-      } catch {
-        return;
-      }
-
-      if (teamNames.some((name) => name == null)) return;
-
-      const chartData = top10TeamIds.map((_, i) => ({
-        name: teamNames[i]!,
-        data: top10TeamScores[i]!.data!.graph || [],
-      }));
-
-      top10TeamsChartDataLoaded = true;
-      top10TeamsChartsData = chartData;
-    })();
-  });
->>>>>>> 6424d358
 
   let top10TeamsChartsData: Promise<TeamChartData[]> | undefined = $derived(
     apiTop10TeamsChartsData.r?.data
       ? Promise.all(
           apiTop10TeamsChartsData.r?.data.data.map(
             async ({ team_id, graph }) => ({
-              name: await TeamNamesService.get(team_id),
+              name: await TeamQueryService.get(team_id),
               data: graph,
             }),
           ),
@@ -239,7 +192,7 @@
       href={`/team/${team_id}`}
       class={`truncate block cursor-pointer ${nameBg} ${nameFg} p-0.5 px-2 rounded-md font-medium`}
     >
-      {#await TeamNamesService.get(team_id)}
+      {#await TeamQueryService.get(team_id)}
         <div class="skeleton h-4 w-32"></div>
       {:then name}
         {name}
@@ -550,152 +503,10 @@
             {@render viewToggleButton()}
           </div>
 
-<<<<<<< HEAD
           <div
             class="pop border border-base-500 bg-base-100 rounded-lg overflow-y-hidden overflow-x-auto"
           >
             <table class="w-full border-collapse">
-=======
-          <div class="flex flex-row gap-0 w-auto ml-[37rem] -mt-16">
-            {#each challenges as challenge}
-              <div class="relative">
-                <div
-                  class="
-                        w-10
-                        h-32
-                        border
-                        border-x-base-300
-                        border-transparent
-                        bg-base-200
-                        skew-x-[-45deg]
-                        translate-x-16
-                    "
-                ></div>
-                <div
-                  class="
-                        absolute
-                        bottom-14
-                        left-1.5
-                        px-1
-                        -rotate-45
-                        w-40
-                        z-10
-                        truncate
-                    "
-                  title={`${challenge.title} (${challenge.categories.join(", ")})`}
-                >
-                  {challenge.title}
-                </div>
-              </div>
-            {/each}
-          </div>
-
-          <table class="border-collapse w-80 overflow-auto table-fixed">
-            <thead>
-              <tr>
-                <th class="border border-base-300 bg-base-200 px-2 py-1 w-12"
-                  >#</th
-                >
-                <th
-                  class="border border-base-300 bg-base-200 px-4 py-1 w-64 text-left"
-                  >Team</th
-                >
-                <th class="border border-base-300 bg-base-200 px-2 py-1 w-20"
-                  >Score</th
-                >
-                <th class="border border-base-300 bg-base-200 px-2 py-1 w-20"
-                  >Solves</th
-                >
-                <th class="border border-base-300 bg-base-200 px-2 py-1 w-32"
-                  >Last Solve</th
-                >
-                {#each challenges as challenge}
-                  <th
-                    class="border border-base-300 bg-base-200 w-10 text-center text-sm"
-                  >
-                    {challenge.points}
-                  </th>
-                {/each}
-              </tr>
-            </thead>
-
-            <tbody>
-              {#each paginatedTeamIds as team_id (`row-${team_id}`)}
-                {@const entry = currentPageTeams.get(team_id)!}
-                <tr>
-                  <td class="border border-base-300 text-center h-12 font-bold">
-                    {entry.rank}
-                  </td>
-                  <td class="border border-base-300 px-4">
-                    <a
-                      href="/team/{entry.team_id}"
-                      class="truncate block cursor-pointer"
-                    >
-                      {#await TeamQueryService.get(entry.team_id)}
-                        <div class="skeleton h-4 w-24"></div>
-                      {:then name}
-                        {name}
-                      {/await}
-                    </a>
-                  </td>
-                  <td class="border border-base-300 px-4 text-center">
-                    {entry.score}
-                  </td>
-                  <td class="border border-base-300 px-4 text-center">
-                    {entry.solves.length || 0}
-                  </td>
-                  <td
-                    class="border border-base-300 px-4 text-center"
-                    title={entry.last_solve.toLocaleString()}
-                  >
-                    {getRelativeTime(entry.last_solve)}
-                  </td>
-                  {#each challenges as challenge (`chall-${entry.team_id}-${challenge.id}`)}
-                    {@const solved =
-                      entry.solves?.find(
-                        ({ challenge_id }) => challenge.id === challenge_id,
-                      ) ?? false}
-                    <td
-                      class={"border border-base-300 p-0 " +
-                        (solved ? "bg-primary/20" : "")}
-                    >
-                      <div
-                        class="w-full h-full flex flex-col items-center justify-center"
-                        title={challenge.title}
-                      >
-                        <Icon
-                          icon="material-symbols:flag"
-                          class="text-xl {solved
-                            ? 'text-primary'
-                            : 'opacity-10'}"
-                        />
-                        <span
-                          class="text-xs {solved
-                            ? 'text-primary'
-                            : 'opacity-20'}">{challenge.points}</span
-                        >
-                      </div>
-                    </td>
-                  {/each}
-                </tr>
-              {/each}
-            </tbody>
-          </table>
-        {:else}
-          <!-- Compact View Table -->
-          <div class="md:w-2/3 mx-auto w-full">
-            <div class="mt-4 mb-4">
-              <button
-                class="btn btn-sm btn-primary gap-2 pop hover:pop"
-                onclick={toggleView}
-              >
-                <Icon icon="material-symbols:grid-view" class="text-lg" />
-                Detailed View
-              </button>
-            </div>
-
-            <table class="border-collapse w-full overflow-auto table-fixed">
->>>>>>> 6424d358
               <thead>
                 <tr>
                   <th
@@ -729,24 +540,10 @@
                     >
                       {@render rankDisplay(entry.rank)}
                     </td>
-<<<<<<< HEAD
                     <td
                       class="border border-base-300 py-2 px-3 min-w-32 max-w-32 lg:w-auto"
                     >
                       {@render teamName(entry.team_id, true)}
-=======
-                    <td class="border border-base-300 px-4 text-center">
-                      <a
-                        href="/team/{entry.team_id}"
-                        class="truncate block cursor-pointer"
-                      >
-                        {#await TeamQueryService.get(entry.team_id)}
-                          <div class="skeleton h-4 w-32 mx-auto"></div>
-                        {:then name}
-                          {name}
-                        {/await}
-                      </a>
->>>>>>> 6424d358
                     </td>
                     <td
                       class="border border-base-300 py-2 px-3 text-center font-mono font-bold"
