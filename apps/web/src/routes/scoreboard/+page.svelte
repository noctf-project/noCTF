--- conflicted
+++ resolved
@@ -160,11 +160,7 @@
       ? Promise.all(
           apiTop10TeamsChartsData.r?.data.data.map(
             async ({ team_id, graph }) => ({
-<<<<<<< HEAD
-              name: (await TeamQueryService.get(team_id))!.name,
-=======
               name: (await TeamQueryService.get(team_id))?.name,
->>>>>>> f99e9c73
               data: graph,
             }),
           ),
