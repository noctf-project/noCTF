--- conflicted
+++ resolved
@@ -67,7 +67,6 @@
       modalChallDetails = challDetailsMap[challData.id];
     } else {
       modalLoading = true;
-<<<<<<< HEAD
       try {
         // Add try-catch for the specific challenge fetch
         const r = await api.GET("/challenges/{id}", {
@@ -76,8 +75,10 @@
         if (r.data) {
           const challDetails: ChallDetails = {
             description: r.data.data.description,
-            // Ensure metadata and files exist before mapping
-            files: r.data.data.metadata?.files?.map((f) => f.name) ?? [],
+            files: r.data.data.metadata.files.map(({ filename, url }) => ({
+              filename,
+              url,
+            })),
           };
           challDetailsMap[challData.id] = challDetails;
           // Only update if the modal is still meant for this challenge
@@ -104,22 +105,6 @@
         if (modalChallData?.id === challData.id) {
           modalLoading = false;
         }
-=======
-      const r = await api.GET("/challenges/{id}", {
-        params: { path: { id: challData.id } },
-      });
-      if (r.data) {
-        const challDetails: ChallDetails = {
-          description: r.data.data.description,
-          files: r.data.data.metadata.files.map(({ filename, url }) => ({
-            filename,
-            url,
-          })),
-        };
-        challDetailsMap[challData.id] = challDetails;
-        modalChallDetails = challDetails;
-        modalLoading = false;
->>>>>>> 8c3910b7
       }
     }
   }
