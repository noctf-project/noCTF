--- conflicted
+++ resolved
@@ -67,19 +67,6 @@
       modalChallDetails = challDetailsMap[challData.id];
     } else {
       modalLoading = true;
-<<<<<<< HEAD
-      const r = await api.GET("/challenges/{id}", {
-        params: { path: { id: challData.id } },
-      });
-      if (r.data) {
-        const challDetails: ChallDetails = {
-          description: r.data.data.description,
-          files: r.data.data.metadata.files,
-        };
-        challDetailsMap[challData.id] = challDetails;
-        modalChallDetails = challDetails;
-        modalLoading = false;
-=======
       try {
         const r = await api.GET("/challenges/{id}", {
           params: { path: { id: challData.id } },
@@ -87,10 +74,7 @@
         if (r.data) {
           const challDetails: ChallDetails = {
             description: r.data.data.description,
-            files: r.data.data.metadata.files.map(({ filename, url }) => ({
-              filename,
-              url,
-            })),
+            files: r.data.data.metadata.files,
           };
           challDetailsMap[challData.id] = challDetails;
           // Only update if the modal is still meant for this challenge
@@ -115,7 +99,6 @@
         if (modalChallData?.id === challData.id) {
           modalLoading = false;
         }
->>>>>>> 9e8af7c0
       }
     }
   }
