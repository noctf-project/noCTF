<script module lang="ts">
  export interface ChallengeCardData {
    id: number;
    title: string;
    categories: string[];
    solves: number;
    points: number;
    isSolved: boolean;
    difficulty?: string;
    hidden: boolean;
  }

  export interface ChallengeCardProps {
    data: ChallengeCardData;
    onclick: (c: ChallengeCardData) => void;
  }
</script>

<script lang="ts">
  import Icon from "@iconify/svelte";
  import { categoryToIcon } from "$lib/utils/challenges";
  import { type Difficulty } from "$lib/constants/difficulties";
  import DifficultyChip from "./DifficultyChip.svelte";

  const { data, onclick }: ChallengeCardProps = $props();
<<<<<<< HEAD
=======
  // Cannot destructure data here, breaks reactivity https://svelte.dev/docs/svelte/$state#Deep-state
  // const { title, categories, solves, points, isSolved, difficulty } = data;
  console.log(data.title, data.hidden);
>>>>>>> 9e48ad97
</script>

<!-- class:bg-blue-500/5={!data.isSolved} -->
<button
<<<<<<< HEAD
  class={`min-w-80 text-left p-2 flex items-center gap-3 hover:bg-gray-100 dark:hover:bg-gray-800 transition-colors duration-150 bg-base-100`}
  onclick={() => onclick(data)}
>
  <!-- Blue bar for unsolved challenges -->
  <div class="flex-shrink-0 w-1 self-stretch">
    {#if !data.isSolved}
      <div class="w-1 h-full bg-blue-500 rounded-sm"></div>
    {/if}
  </div>

  <!-- Icon / Avatar -->
  <div class="flex-shrink-0">
    <div
      class="w-10 h-10 rounded-full flex items-center justify-center bg-gray-200"
    >
      <Icon
        icon={categoryToIcon(data.categories[0] ?? "misc")}
        class="text-2xl text-gray-600"
      />
=======
  class={`text-left card w-60 h-32 pop ${data.isSolved ? "bg-primary text-primary-content" : "bg-base-100"} rounded-lg shadow-black ${data.hidden ? "opacity-40" : ""}`}
  onclick={() => onclick(data)}
>
  <div class="card-body p-3 flex flex-col">
    <div class="flex flex-row justify-between items-center">
      <div class="card-title line-clamp-1 font-black">
        {data.title}
      </div>
      {#if data.hidden}
        <Icon class="text-lg" icon="material-symbols:visibility-off" />
      {/if}
>>>>>>> 9e48ad97
    </div>
  </div>

  <!-- Main Content -->
  <div class="flex-1 min-w-0">
    <!-- From / Points -->
    <div class="flex justify-between items-baseline">
      <p
        class="text-sm leading-tight truncate"
        class:font-semibold={!data.isSolved}
        class:text-blue-400={!data.isSolved}
      >
        {data.title}
      </p>
      <p class="text-xs text-gray-500 pl-2 whitespace-nowrap">
        {data.points} pts
      </p>
    </div>

    <!-- Subject -->

    <!-- Preview / Solves & Difficulty -->
    <div class="flex justify-between items-center text-sm text-gray-500 mt-0.5">
      <p class="truncate pr-2">
        {data.solves}
        {data.solves === 1 ? "solve" : "solves"}
      </p>
      <div class="flex items-center gap-2 flex-shrink-0">
        {#if data.difficulty}
          <DifficultyChip difficulty={data.difficulty as Difficulty} />
        {/if}
        {#if data.isSolved}
          <Icon
            icon="material-symbols:check-circle-outline"
            class="text-lg text-green-600"
          />
        {/if}
      </div>
    </div>
  </div>
</button><|MERGE_RESOLUTION|>--- conflicted
+++ resolved
@@ -23,18 +23,12 @@
   import DifficultyChip from "./DifficultyChip.svelte";
 
   const { data, onclick }: ChallengeCardProps = $props();
-<<<<<<< HEAD
-=======
-  // Cannot destructure data here, breaks reactivity https://svelte.dev/docs/svelte/$state#Deep-state
-  // const { title, categories, solves, points, isSolved, difficulty } = data;
-  console.log(data.title, data.hidden);
->>>>>>> 9e48ad97
 </script>
 
 <!-- class:bg-blue-500/5={!data.isSolved} -->
 <button
-<<<<<<< HEAD
   class={`min-w-80 text-left p-2 flex items-center gap-3 hover:bg-gray-100 dark:hover:bg-gray-800 transition-colors duration-150 bg-base-100`}
+  class:opacity-40={data.hidden}
   onclick={() => onclick(data)}
 >
   <!-- Blue bar for unsolved challenges -->
@@ -51,21 +45,8 @@
     >
       <Icon
         icon={categoryToIcon(data.categories[0] ?? "misc")}
-        class="text-2xl text-gray-600"
+        class="text-2xl text-gray-600 tooltip"
       />
-=======
-  class={`text-left card w-60 h-32 pop ${data.isSolved ? "bg-primary text-primary-content" : "bg-base-100"} rounded-lg shadow-black ${data.hidden ? "opacity-40" : ""}`}
-  onclick={() => onclick(data)}
->
-  <div class="card-body p-3 flex flex-col">
-    <div class="flex flex-row justify-between items-center">
-      <div class="card-title line-clamp-1 font-black">
-        {data.title}
-      </div>
-      {#if data.hidden}
-        <Icon class="text-lg" icon="material-symbols:visibility-off" />
-      {/if}
->>>>>>> 9e48ad97
     </div>
   </div>
 
@@ -73,13 +54,21 @@
   <div class="flex-1 min-w-0">
     <!-- From / Points -->
     <div class="flex justify-between items-baseline">
-      <p
-        class="text-sm leading-tight truncate"
-        class:font-semibold={!data.isSolved}
-        class:text-blue-400={!data.isSolved}
-      >
-        {data.title}
-      </p>
+      <div class="flex items-center gap-2">
+        <p
+          class="text-sm leading-tight truncate"
+          class:font-semibold={!data.isSolved}
+          class:text-blue-400={!data.isSolved}
+        >
+          {data.title}
+        </p>
+        {#if data.hidden}
+          <Icon
+            icon="material-symbols:visibility-off"
+            class="text-lg text-gray-500"
+          />
+        {/if}
+      </div>
       <p class="text-xs text-gray-500 pl-2 whitespace-nowrap">
         {data.points} pts
       </p>
