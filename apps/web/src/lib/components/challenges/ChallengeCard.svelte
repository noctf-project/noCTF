<script module lang="ts">
  export interface ChallengeCardData {
    id: number;
    title: string;
    categories: string[];
    solves: number;
    points: number;
    isSolved: boolean;
    difficulty?: string;
  }

  export interface ChallengeCardProps {
    data: ChallengeCardData;
    onclick: (c: ChallengeCardData) => void;
  }
</script>

<script lang="ts">
  import Icon from "@iconify/svelte";
  import { categoryToIcon, difficultyToBgColour } from "$lib/utils/challenges";
  import { type Difficulty } from "$lib/constants/difficulties";
  import DifficultyChip from "./DifficultyChip.svelte";

  const { data, onclick }: ChallengeCardProps = $props();
</script>

<!-- class:bg-blue-500/5={!data.isSolved} -->
<button
<<<<<<< HEAD
  class={`w-80 text-left p-2   flex items-center gap-3 hover:bg-gray-100/50 transition-colors duration-150 bg-base-100`}
=======
  class={`min-w-80 text-left p-2 flex items-center gap-3 hover:bg-gray-100 dark:hover:bg-gray-800 transition-colors duration-150 ${data.isSolved ? "bg-base-300" : "bg-base-100"}`}
>>>>>>> 9200129c
  onclick={() => onclick(data)}
>
  <!-- Blue bar for unsolved challenges -->
  <div class="flex-shrink-0 w-1 self-stretch">
    {#if !data.isSolved}
      <div class="w-1 h-full bg-blue-500 rounded-sm"></div>
    {/if}
  </div>

  <!-- Icon / Avatar -->
  <div class="flex-shrink-0">
    <div
      class="w-10 h-10 rounded-full flex items-center justify-center bg-gray-200"
    >
      <Icon
        icon={categoryToIcon(data.categories[0] ?? "misc")}
        class="text-2xl text-gray-600"
      />
    </div>
  </div>

  <!-- Main Content -->
  <div class="flex-1 min-w-0">
    <!-- From / Points -->
    <div class="flex justify-between items-baseline">
      <p
        class="text-sm leading-tight truncate"
        class:font-semibold={!data.isSolved}
        class:text-blue-400={!data.isSolved}
      >
        {data.title}
      </p>
      <p class="text-xs text-gray-500 pl-2 whitespace-nowrap">
        {data.points} pts
      </p>
    </div>

    <!-- Subject -->

    <!-- Preview / Solves & Difficulty -->
    <div class="flex justify-between items-center text-sm text-gray-500 mt-0.5">
      <p class="truncate pr-2">
        {data.solves}
        {data.solves === 1 ? "solve" : "solves"}
      </p>
      <div class="flex items-center gap-2 flex-shrink-0">
        {#if data.difficulty}
          <DifficultyChip difficulty={data.difficulty as Difficulty} />
        {/if}
        {#if data.isSolved}
          <Icon
            icon="material-symbols:check-circle-outline"
            class="text-lg text-green-600"
          />
        {/if}
      </div>
    </div>
  </div>
</button><|MERGE_RESOLUTION|>--- conflicted
+++ resolved
@@ -26,11 +26,7 @@
 
 <!-- class:bg-blue-500/5={!data.isSolved} -->
 <button
-<<<<<<< HEAD
-  class={`w-80 text-left p-2   flex items-center gap-3 hover:bg-gray-100/50 transition-colors duration-150 bg-base-100`}
-=======
-  class={`min-w-80 text-left p-2 flex items-center gap-3 hover:bg-gray-100 dark:hover:bg-gray-800 transition-colors duration-150 ${data.isSolved ? "bg-base-300" : "bg-base-100"}`}
->>>>>>> 9200129c
+  class={`min-w-80 text-left p-2 flex items-center gap-3 hover:bg-gray-100 dark:hover:bg-gray-800 transition-colors duration-150 bg-base-100`}
   onclick={() => onclick(data)}
 >
   <!-- Blue bar for unsolved challenges -->
