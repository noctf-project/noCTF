--- conflicted
+++ resolved
@@ -30,71 +30,6 @@
     onSolve,
   }: ChallengeModalProps = $props();
 
-<<<<<<< HEAD
-=======
-  let flagInput = $state("");
-  let flagSubmitStatus:
-    | "waiting"
-    | "invalid"
-    | "submitting"
-    | "incorrect"
-    | "correct"
-    | "queued" = $state("waiting");
-  let scoreModalVisible = $state(false);
-  let scoreModalRef: HTMLElement | undefined = $state();
-  let scoresLoading = $state(false);
-  let showHash = $state(false);
-  let scoresData: ScoreEntry[] | undefined = $state(undefined);
-
-  let knowsSolvesClick = localStorage.getItem("knowsSolvesClick") == "1";
-  let showHint = $state(!knowsSolvesClick);
-  setTimeout(() => {
-    showHint = false;
-  }, 2500);
-
-  const carta = new Carta({
-    sanitizer: DOMPurify.sanitize,
-  });
-
-  const correctAnim = new Tween(0, {
-    duration: 600,
-    easing: cubicInOut,
-  });
-  async function submitFlag(e: Event) {
-    e.preventDefault();
-
-    if (!flagInput || ["submitting", "correct"].includes(flagSubmitStatus)) {
-      return;
-    }
-
-    flagSubmitStatus = "submitting";
-
-    // TODO: better progress and error handling
-    const r = await api.POST("/challenges/{id}/solves", {
-      params: { path: { id: challData!.id } },
-      body: {
-        data: flagInput.trim(),
-      },
-    });
-
-    if (r.error) {
-      toasts.error((r as { error: { message: string } }).error.message);
-      return;
-    }
-    if (r.data) {
-      flagSubmitStatus = r.data.data;
-      if (flagSubmitStatus == "correct") {
-        correctAnim.set(1);
-        onSolve();
-      } else {
-        setTimeout(() => {
-          flagSubmitStatus = "waiting";
-        }, 2000);
-      }
-    }
-  }
-
->>>>>>> f25fb422
   function performClose() {
     onClose();
   }
