<script lang="ts">
  import { page } from "$app/state";
  import authState from "$lib/state/auth.svelte";
  import configState from "$lib/state/config.svelte";
  import Icon from "@iconify/svelte";

  const isActive = (path: string) => {
    return page.url.pathname === path
      ? "rounded-md bg-primary hover:bg-primary text-primary-content font-bold px-3 py-2"
      : "px-3 py-2";
  };
</script>

<div class="navbar py-4 lg:py-8 px-4 sm:px-6 lg:px-12 min-h-24 lg:min-h-32">
  <div class="navbar-start">
<<<<<<< HEAD
    <div class="dropdown">
      <div
        tabindex="0"
        role="button"
        class="btn bg-base-100 pop hover:pop hover:none lg:hidden"
        aria-label="Open menu"
      >
        <svg
          xmlns="http://www.w3.org/2000/svg"
          class="h-5 w-5"
          fill="none"
          viewBox="0 0 24 24"
          stroke="currentColor"
=======
    {#if authState.isAuthenticated}
      <div class="dropdown">
        <div
          tabindex="0"
          role="button"
          class="btn bg-base-100 pop hover:pop hover:none lg:hidden"
          aria-label="Open menu"
        >
          <svg
            xmlns="http://www.w3.org/2000/svg"
            class="h-5 w-5"
            fill="none"
            viewBox="0 0 24 24"
            stroke="currentColor"
          >
            <path
              stroke-linecap="round"
              stroke-linejoin="round"
              stroke-width="2"
              d="M4 6h16M4 12h8m-8 6h16"
            />
          </svg>
        </div>
        <ul
          class="menu menu-sm dropdown-content mt-3 z-[10] p-2 pop bg-base-100 rounded-box w-52" tabindex="-1"
>>>>>>> b37780e8
        >
          <path
            stroke-linecap="round"
            stroke-linejoin="round"
            stroke-width="2"
            d="M4 6h16M4 12h8m-8 6h16"
          />
        </svg>
      </div>
      <ul
        class="menu menu-sm dropdown-content mt-3 z-[10] p-2 pop bg-base-100 rounded-box w-52"
      >
        <li>
          <a href="/challenges" class={isActive("/challenges")}>Challenges</a>
        </li>
        <li>
          <a href="/scoreboard" class={isActive("/scoreboard")}>Scoreboard</a>
        </li>
        <li>
          <a href="/teams" class={isActive("/teams")}>Teams</a>
        </li>
        <li>
          <a href="/sponsors" class={isActive("/sponsors")}>Sponsors</a>
        </li>
        {#if authState.isAdmin}
          <li><a href="/admin" class={isActive("/admin")}>Admin Panel</a></li>
        {/if}
      </ul>
    </div>
    <a href="/" class="text-xl font-bold hidden lg:block">
      <div class="top-6 left-20 absolute flex flex-row gap-2 items-center">
        <img src="/images/ductf-logo-nobg.webp" alt="DUCTF6" class="w-20" />
        <div class="text-2xl font-bold">{configState.siteConfig?.name || "DownUnderCTF"}</div>
      </div>
    </a>
  </div>

  <div class="navbar-center lg:hidden">
    <a href="/" class="text-xl font-bold">
      <div class="top-6 left-20 flex flex-row gap-2 items-center">
        <img src="/images/ductf-logo-nobg.webp" alt="DUCTF6" class="w-20" />
        <div class="text-2xl font-bold hidden sm:block">{configState.siteConfig?.name || "DownUnderCTF"}</div>
      </div>
    </a>
  </div>

  <div class="navbar-center hidden lg:block">
    <ul
      class="menu menu-horizontal pop p-1 bg-base-100 rounded-lg flex gap-2 items-center"
    >
      <li>
        <a href="/challenges" class={isActive("/challenges")}>Challenges</a>
      </li>
      <li>
        <a href="/scoreboard" class={isActive("/scoreboard")}>Scoreboard</a>
      </li>
      <li>
        <a href="/teams" class={isActive("/teams")}>Teams</a>
      </li>
      <li>
        <a href="/sponsors" class={isActive("/sponsors")}>Sponsors</a>
      </li>
      {#if authState.isAdmin}
        <li><a href="/admin" class={isActive("/admin")}>Admin Panel</a></li>
      {/if}
    </ul>
  </div>

  <div class="navbar-end">
    {#if !authState.isAuthenticated && !page.url.pathname.startsWith("/auth") && page.url.pathname !== "/"}
      <a href="/auth" class="btn btn-primary px-6 sm:px-8 pop hover:pop"
        >Login</a
      >
    {:else if authState.isAuthenticated}
      <div class="dropdown dropdown-end">
        <div
          tabindex="0"
          role="button"
          class="btn hover:pop pop flex flex-row gap-0 px-2 bg-base-100 items-center"
          aria-label="User menu"
        >
          <Icon
            icon="material-symbols:account-circle"
            class="text-3xl lg:text-4xl text-neutral-600"
          />
          <div
            class="hidden sm:flex flex-col items-start pl-2 lg:min-w-32 max-w-32 gap-0"
          >
            <div
              class="text-left text-sm lg:text-base font-medium w-full truncate"
            >
              {authState.user?.name}
            </div>
            {#if authState.user?.team_name}
              <div
                class="text-left text-neutral-400 text-xs lg:text-sm hidden sm:block w-full truncate -mt-1"
              >
                {authState.user?.team_name}
              </div>
            {/if}
          </div>
          <Icon icon="mdi:chevron-down" class="hidden sm:block ml-1" />
        </div>
        <ul
          class="menu menu-sm dropdown-content mt-3 z-[10] p-1 px-2 pop bg-base-100 rounded-box w-52 gap-0" tabindex="-1"
        >
          <li class="flex flex-col sm:hidden pointer-events-none w-full gap-0">
            <div class="w-full font-semibold truncate">
              {authState.user?.name}
            </div>
            <div
              class="text-neutral-400 w-full font-semibold text-xs -mt-1 truncate"
            >
              {authState.user?.team_name}
            </div>
          </li>
          <div class="sm:hidden divider py-0 mt-1 mb-0"></div>
          <li class="py-1">
            <a href="/team" class={isActive("/team")}>Team</a>
          </li>
          <li class="py-1">
            <a href="/settings" class={isActive("/settings")}>Settings</a>
          </li>
          <li>
            <button
              onclick={authState.logout}
              class="text-error w-full text-left p-2">Logout</button
            >
          </li>
        </ul>
      </div>
    {/if}
  </div>
</div><|MERGE_RESOLUTION|>--- conflicted
+++ resolved
@@ -13,7 +13,6 @@
 
 <div class="navbar py-4 lg:py-8 px-4 sm:px-6 lg:px-12 min-h-24 lg:min-h-32">
   <div class="navbar-start">
-<<<<<<< HEAD
     <div class="dropdown">
       <div
         tabindex="0"
@@ -27,33 +26,6 @@
           fill="none"
           viewBox="0 0 24 24"
           stroke="currentColor"
-=======
-    {#if authState.isAuthenticated}
-      <div class="dropdown">
-        <div
-          tabindex="0"
-          role="button"
-          class="btn bg-base-100 pop hover:pop hover:none lg:hidden"
-          aria-label="Open menu"
-        >
-          <svg
-            xmlns="http://www.w3.org/2000/svg"
-            class="h-5 w-5"
-            fill="none"
-            viewBox="0 0 24 24"
-            stroke="currentColor"
-          >
-            <path
-              stroke-linecap="round"
-              stroke-linejoin="round"
-              stroke-width="2"
-              d="M4 6h16M4 12h8m-8 6h16"
-            />
-          </svg>
-        </div>
-        <ul
-          class="menu menu-sm dropdown-content mt-3 z-[10] p-2 pop bg-base-100 rounded-box w-52" tabindex="-1"
->>>>>>> b37780e8
         >
           <path
             stroke-linecap="round"
@@ -62,31 +34,31 @@
             d="M4 6h16M4 12h8m-8 6h16"
           />
         </svg>
+        <ul
+          class="menu menu-sm dropdown-content mt-3 z-[10] p-2 pop bg-base-100 rounded-box w-52"
+          tabindex="-1"
+        >
+          <li>
+            <a href="/challenges" class={isActive("/challenges")}>Challenges</a>
+          </li>
+          <li>
+            <a href="/scoreboard" class={isActive("/scoreboard")}>Scoreboard</a>
+          </li>
+          <li>
+            <a href="/teams" class={isActive("/teams")}>Teams</a>
+          </li>
+          {#if authState.isAdmin}
+            <li><a href="/admin" class={isActive("/admin")}>Admin Panel</a></li>
+          {/if}
+        </ul>
       </div>
-      <ul
-        class="menu menu-sm dropdown-content mt-3 z-[10] p-2 pop bg-base-100 rounded-box w-52"
-      >
-        <li>
-          <a href="/challenges" class={isActive("/challenges")}>Challenges</a>
-        </li>
-        <li>
-          <a href="/scoreboard" class={isActive("/scoreboard")}>Scoreboard</a>
-        </li>
-        <li>
-          <a href="/teams" class={isActive("/teams")}>Teams</a>
-        </li>
-        <li>
-          <a href="/sponsors" class={isActive("/sponsors")}>Sponsors</a>
-        </li>
-        {#if authState.isAdmin}
-          <li><a href="/admin" class={isActive("/admin")}>Admin Panel</a></li>
-        {/if}
-      </ul>
     </div>
     <a href="/" class="text-xl font-bold hidden lg:block">
       <div class="top-6 left-20 absolute flex flex-row gap-2 items-center">
         <img src="/images/ductf-logo-nobg.webp" alt="DUCTF6" class="w-20" />
-        <div class="text-2xl font-bold">{configState.siteConfig?.name || "DownUnderCTF"}</div>
+        <div class="text-2xl font-bold">
+          {configState.siteConfig?.name || "DownUnderCTF"}
+        </div>
       </div>
     </a>
   </div>
@@ -95,7 +67,9 @@
     <a href="/" class="text-xl font-bold">
       <div class="top-6 left-20 flex flex-row gap-2 items-center">
         <img src="/images/ductf-logo-nobg.webp" alt="DUCTF6" class="w-20" />
-        <div class="text-2xl font-bold hidden sm:block">{configState.siteConfig?.name || "DownUnderCTF"}</div>
+        <div class="text-2xl font-bold hidden sm:block">
+          {configState.siteConfig?.name || "DownUnderCTF"}
+        </div>
       </div>
     </a>
   </div>
@@ -158,7 +132,8 @@
           <Icon icon="mdi:chevron-down" class="hidden sm:block ml-1" />
         </div>
         <ul
-          class="menu menu-sm dropdown-content mt-3 z-[10] p-1 px-2 pop bg-base-100 rounded-box w-52 gap-0" tabindex="-1"
+          class="menu menu-sm dropdown-content mt-3 z-[10] p-1 px-2 pop bg-base-100 rounded-box w-52 gap-0"
+          tabindex="-1"
         >
           <li class="flex flex-col sm:hidden pointer-events-none w-full gap-0">
             <div class="w-full font-semibold truncate">
