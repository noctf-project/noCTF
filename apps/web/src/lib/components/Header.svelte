<script lang="ts">
  import { page } from "$app/state";
  import authState from "$lib/state/auth.svelte";
  import configState from "$lib/state/config.svelte";
  import Icon from "@iconify/svelte";

  const isActive = (path: string) => {
    return page.url.pathname === path
      ? "rounded-md bg-primary hover:bg-primary text-primary-content font-bold px-3 py-2"
      : "px-3 py-2";
  };
</script>

<div class="navbar py-4 lg:py-8 px-4 sm:px-6 lg:px-12 min-h-24 lg:min-h-32">
  <div class="navbar-start">
    <div class="dropdown">
      <div
        tabindex="0"
        role="button"
        class="btn bg-base-100 pop hover:pop hover:none lg:hidden"
        aria-label="Open menu"
      >
        <svg
          xmlns="http://www.w3.org/2000/svg"
          class="h-5 w-5"
          fill="none"
          viewBox="0 0 24 24"
          stroke="currentColor"
        >
          <path
            stroke-linecap="round"
            stroke-linejoin="round"
            stroke-width="2"
            d="M4 6h16M4 12h8m-8 6h16"
          />
        </svg>
      </div>
      <ul
        class="menu menu-sm dropdown-content mt-3 z-[10] p-2 pop bg-base-100 rounded-box w-52"
      >
        <li>
          <a href="/challenges" class={isActive("/challenges")}>Challenges</a>
        </li>
        <li>
          <a href="/scoreboard" class={isActive("/scoreboard")}>Scoreboard</a>
        </li>
        <li>
          <a href="/teams" class={isActive("/teams")}>Teams</a>
        </li>
        <li>
          <a href="/sponsors" class={isActive("/sponsors")}>Sponsors</a>
        </li>
        {#if authState.isAdmin}
          <li><a href="/admin" class={isActive("/admin")}>Admin Panel</a></li>
        {/if}
      </ul>
    </div>
    <a href="/" class="text-xl font-bold hidden lg:block">
      <div class="top-6 left-20 absolute flex flex-row gap-2 items-center">
        <img src="/images/ductf-logo-nobg.webp" alt="DUCTF6" class="w-20" />
        <div class="text-2xl font-bold">{configState.siteConfig?.name || "DownUnderCTF"}</div>
      </div>
    </a>
  </div>

  <div class="navbar-center lg:hidden">
    <a href="/" class="text-xl font-bold">
      <div class="top-6 left-20 flex flex-row gap-2 items-center">
        <img src="/images/ductf-logo-nobg.webp" alt="DUCTF6" class="w-20" />
<<<<<<< HEAD
        <div class="text-2xl font-bold hidden sm:block">DownUnderCTF</div>
=======
        <div class="text-2xl font-bold">{configState.siteConfig?.name || "DownUnderCTF"}</div>
>>>>>>> e27869ac
      </div>
    </a>
  </div>

  <div class="navbar-center hidden lg:block">
    <ul
      class="menu menu-horizontal pop p-1 bg-base-100 rounded-lg flex gap-2 items-center"
    >
      <li>
        <a href="/challenges" class={isActive("/challenges")}>Challenges</a>
      </li>
      <li>
        <a href="/scoreboard" class={isActive("/scoreboard")}>Scoreboard</a>
      </li>
      <li>
        <a href="/teams" class={isActive("/teams")}>Teams</a>
      </li>
      <li>
        <a href="/sponsors" class={isActive("/sponsors")}>Sponsors</a>
      </li>
      {#if authState.isAdmin}
        <li><a href="/admin" class={isActive("/admin")}>Admin Panel</a></li>
      {/if}
    </ul>
  </div>

  <div class="navbar-end">
    {#if !authState.isAuthenticated && !page.url.pathname.startsWith("/auth") && page.url.pathname !== "/"}
      <a href="/auth" class="btn btn-primary px-6 sm:px-8 pop hover:pop"
        >Login</a
      >
    {:else if authState.isAuthenticated}
      <div class="dropdown dropdown-end">
        <div
          tabindex="0"
          role="button"
          class="btn hover:pop pop flex flex-row gap-0 px-2 bg-base-100 items-center"
          aria-label="User menu"
        >
          <Icon
            icon="material-symbols:account-circle"
            class="text-3xl lg:text-4xl text-neutral-600"
          />
          <div
            class="hidden sm:flex flex-col items-start pl-2 lg:min-w-32 max-w-32 gap-0"
          >
            <div
              class="text-left text-sm lg:text-base font-medium w-full truncate"
            >
              {authState.user?.name}
            </div>
            {#if authState.user?.team_name}
              <div
                class="text-left text-neutral-400 text-xs lg:text-sm hidden sm:block w-full truncate -mt-1"
              >
                {authState.user?.team_name}
              </div>
            {/if}
          </div>
          <Icon icon="mdi:chevron-down" class="hidden sm:block ml-1" />
        </div>
        <ul
          class="menu menu-sm dropdown-content mt-3 z-[10] p-1 px-2 pop bg-base-100 rounded-box w-52 gap-0"
        >
          <li class="flex flex-col sm:hidden pointer-events-none w-full gap-0">
            <div class="w-full font-semibold truncate">
              {authState.user?.name}
            </div>
            <div
              class="text-neutral-400 w-full font-semibold text-xs -mt-1 truncate"
            >
              {authState.user?.team_name}
            </div>
          </li>
          <div class="sm:hidden divider py-0 mt-1 mb-0"></div>
          <li class="py-1">
            <a href="/team" class={isActive("/team")}>Team</a>
          </li>
          <li class="py-1">
            <a href="/settings" class={isActive("/settings")}>Settings</a>
          </li>
          <li>
            <button
              onclick={authState.logout}
              class="text-error w-full text-left p-2">Logout</button
            >
          </li>
        </ul>
      </div>
    {/if}
  </div>
</div><|MERGE_RESOLUTION|>--- conflicted
+++ resolved
@@ -67,11 +67,7 @@
     <a href="/" class="text-xl font-bold">
       <div class="top-6 left-20 flex flex-row gap-2 items-center">
         <img src="/images/ductf-logo-nobg.webp" alt="DUCTF6" class="w-20" />
-<<<<<<< HEAD
-        <div class="text-2xl font-bold hidden sm:block">DownUnderCTF</div>
-=======
-        <div class="text-2xl font-bold">{configState.siteConfig?.name || "DownUnderCTF"}</div>
->>>>>>> e27869ac
+        <div class="text-2xl font-bold hidden sm:block">{configState.siteConfig?.name || "DownUnderCTF"}</div>
       </div>
     </a>
   </div>
