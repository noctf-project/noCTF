--- conflicted
+++ resolved
@@ -23,11 +23,7 @@
 import { ChallengePlugin } from "./types.ts";
 import { CoreChallengePlugin } from "./core_plugin.ts";
 import { LocalCache } from "../../util/local_cache.ts";
-<<<<<<< HEAD
-=======
-import { ChallengeSolveStatus } from "@noctf/api/enums";
-import { SerializableMap } from "@noctf/api/types";
->>>>>>> 03afc37e
+import type { SerializableMap } from "@noctf/api/types";
 
 type Props = Pick<
   ServiceCradle,
