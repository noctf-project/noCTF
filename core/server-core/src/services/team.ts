import { NotFoundError } from "../errors.ts";
import { TeamFlag } from "../types/enums.ts";
import type { ServiceCradle } from "../index.ts";
import { nanoid } from "nanoid";
import type { AuditParams } from "../types/audit_log.ts";
import { ActorType } from "../types/enums.ts";
import { TeamConfig } from "@noctf/api/config";
import { TeamDAO } from "../dao/team.ts";
<<<<<<< HEAD
=======
import { LocalCache } from "../util/local_cache.ts";
import { Team } from "@noctf/api/datatypes";
import { DivisionDAO } from "../dao/division.ts";
>>>>>>> 03afc37e

type Props = Pick<
  ServiceCradle,
  "configService" | "databaseClient" | "auditLogService"
>;

export class TeamService {
  private readonly auditLogService;
  private readonly configService;

  private readonly divisionDAO;
  private readonly teamDAO;

  constructor({ configService, databaseClient, auditLogService }: Props) {
    this.auditLogService = auditLogService;
    this.configService = configService;
    this.divisionDAO = new DivisionDAO(databaseClient.get());
    this.teamDAO = new TeamDAO(databaseClient.get());
    void this.init();
  }

  async init() {
    await this.configService.register(TeamConfig, { max_members: 0 });
  }

  async listDivisions(params?: Parameters<DivisionDAO["list"]>[0]) {
    return this.divisionDAO.list(params);
  }

  async getDivision(id: number) {
    return this.divisionDAO.get(id);
  }

  async create(
    {
      name,
      division_id,
      flags,
      generate_join_code,
    }: {
      name: string;
      division_id: number;
      flags?: string[];
      generate_join_code?: boolean;
      audit?: AuditParams;
    },
    { actor, message }: AuditParams = {},
  ) {
    const join_code = generate_join_code ? nanoid() : null;
    const team = await this.teamDAO.create({
      name,
      join_code,
      division_id,
      flags: flags || [],
    });

    await this.auditLogService.log({
      operation: "team.create",
      actor,
      data: message,
      entities: [`${ActorType.TEAM}:${team.id}`],
    });
    return team;
  }

  async update(
    id: number,
    {
      name,
      bio,
      join_code,
      division_id,
      flags,
    }: {
      name?: string;
      bio?: string;
      flags?: string[];
      division_id?: number;
      join_code?: "refresh" | "remove";
    },
    { actor, message }: AuditParams = {},
  ) {
    let j: string | null | undefined;
    if (join_code === "refresh") {
      j = nanoid();
    } else if (join_code === "remove") {
      j = null;
    }

    await this.teamDAO.update(id, {
      name,
      bio,
      join_code: j,
      division_id,
      flags,
    });
    await this.auditLogService.log({
      operation: "team.update",
      actor,
      data: message,
      entities: [`${ActorType.TEAM}:${id}`],
    });
  }

  async get(id: number) {
    return this.teamDAO.get(id);
  }

  async listSummary(
    params?: {
      flags?: string[];
      division_id?: number;
    },
    limit?: { limit?: number; offset?: number },
  ) {
<<<<<<< HEAD
    return this.dao.listSummary(params, limit);
  }

  async getCount(params?: { flags?: string[]; division_id?: number }) {
    return this.dao.getCount(params);
  }

  async queryNames(ids: number[], includeHidden?: boolean) {
    return this.dao.queryNames(ids, includeHidden);
=======
    const key =
      cached &&
      `${params?.flags?.toSorted().join(",") || ""}:${params?.division_id}`;
    return key
      ? this.listCache.load(key, () => this.teamDAO.list(params))
      : this.teamDAO.list(params);
>>>>>>> 03afc37e
  }

  async delete(id: number, { actor, message }: AuditParams = {}) {
    await this.teamDAO.delete(id);
    await this.auditLogService.log({
      actor,
      operation: "team.delete",
      entities: [`${ActorType.TEAM}:${id}`],
      data: message,
    });
  }

  /**
   * Joins a user to a team using a joining code.
   * @param userId
   * @param code
   */
  async join(user_id: number, code: string) {
    const result = await this.teamDAO.findUsingJoinCode(code);
    if (
      !result.flags.includes(TeamFlag.FROZEN) ||
      !result.flags.includes(TeamFlag.BLOCKED)
    ) {
      throw new NotFoundError("Team not found");
    }
    await this.teamDAO.assign({
      user_id,
      team_id: result.id,
      role: "member",
    });
    await this.auditLogService.log({
      actor: {
        type: ActorType.USER,
        id: user_id,
      },
      operation: "team.member.assign",
      entities: [
        `${ActorType.TEAM}:${result.id}`,
        `${ActorType.USER}:${user_id}`,
      ],
      data: "Joined using code",
    });

    return result.id;
  }

  async getMembershipForUser(userId: number) {
    return this.teamDAO.getMembershipForUser(userId);
  }

  async assignMember(
    v: Parameters<TeamDAO["assign"]>[0],
    { actor, message }: AuditParams = {},
  ) {
    await this.teamDAO.assign(v);
    await this.auditLogService.log({
      actor,
      operation: "team.member.assign",
      entities: [
        `${ActorType.TEAM}:${v.team_id}`,
        `${ActorType.USER}:${v.user_id}`,
      ],
      data: message,
    });
  }

  async unassignMember(
    v: Parameters<TeamDAO["unassign"]>[0],
    { actor, message }: AuditParams,
  ) {
    await this.auditLogService.log({
      actor,
      operation: "team.member.remove",
      entities: [
        `${ActorType.TEAM}:${v.team_id}`,
        `${ActorType.USER}:${v.user_id}`,
      ],
      data: message,
    });
  }

  async listMembers(teamId: number) {
    return await this.teamDAO.listMembers(teamId);
  }
}<|MERGE_RESOLUTION|>--- conflicted
+++ resolved
@@ -6,12 +6,7 @@
 import { ActorType } from "../types/enums.ts";
 import { TeamConfig } from "@noctf/api/config";
 import { TeamDAO } from "../dao/team.ts";
-<<<<<<< HEAD
-=======
-import { LocalCache } from "../util/local_cache.ts";
-import { Team } from "@noctf/api/datatypes";
 import { DivisionDAO } from "../dao/division.ts";
->>>>>>> 03afc37e
 
 type Props = Pick<
   ServiceCradle,
@@ -127,26 +122,16 @@
     },
     limit?: { limit?: number; offset?: number },
   ) {
-<<<<<<< HEAD
-    return this.dao.listSummary(params, limit);
+    return this.teamDAO.listSummary(params, limit);
   }
 
   async getCount(params?: { flags?: string[]; division_id?: number }) {
-    return this.dao.getCount(params);
+    return this.teamDAO.getCount(params);
   }
 
   async queryNames(ids: number[], includeHidden?: boolean) {
-    return this.dao.queryNames(ids, includeHidden);
-=======
-    const key =
-      cached &&
-      `${params?.flags?.toSorted().join(",") || ""}:${params?.division_id}`;
-    return key
-      ? this.listCache.load(key, () => this.teamDAO.list(params))
-      : this.teamDAO.list(params);
->>>>>>> 03afc37e
-  }
-
+    return this.teamDAO.queryNames(ids, includeHidden);
+  }
   async delete(id: number, { actor, message }: AuditParams = {}) {
     await this.teamDAO.delete(id);
     await this.auditLogService.log({
