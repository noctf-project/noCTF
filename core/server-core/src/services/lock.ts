--- conflicted
+++ resolved
@@ -17,12 +17,6 @@
 
 export class LockService {
   private readonly redisClientFactory;
-<<<<<<< HEAD
-  private readonly logger;
-
-  private readonly scriptCache: Map<string, string> = new Map();
-=======
->>>>>>> e35eace4
 
   constructor({ redisClientFactory, logger }: Props) {
     this.redisClientFactory = redisClientFactory;
