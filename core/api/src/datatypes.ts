import type { Static } from "@sinclair/typebox";
import { Type } from "@sinclair/typebox";
import { SubmissionStatus } from "./enums.ts";

export const TypeDate = Type.Transform(
  Type.Unsafe<Date>({
    type: "string",
    format: "date-time",
  }),
)
  .Decode((x) => x.toISOString())
  .Encode((x) => new Date(x));
export type TypeDate = Static<typeof TypeDate>;

export const Slug = Type.String({
  maxLength: 64,
  pattern: "^(?!\\d+$)[a-z\\d][-a-z\\d]*[a-z\\d]$",
});
export type Slug = Static<typeof Slug>;

export const EmailAddress = Type.Object({
<<<<<<< HEAD
  address: Type.String({ format: "email", maxLength: 255 }),
  name: Type.String({ maxLength: 128 }),
});
export type EmailAddress = Static<typeof EmailAddress>;

export const EmailAddressOrUserId = Type.Union([EmailAddress, Type.Integer()]);
export type EmailAddressOrUserId = Static<typeof EmailAddressOrUserId>;

export const EmailMessage = Type.Object({
  from: EmailAddress,
  to: Type.Optional(Type.Array(EmailAddressOrUserId)),
  cc: Type.Optional(Type.Array(EmailAddressOrUserId)),
  bcc: Type.Optional(Type.Array(EmailAddressOrUserId)),
  subject: Type.String(),
  text: Type.String(),
});
export type EmailMessage = Static<typeof EmailMessage>;

=======
  email: Type.String({ format: "email", maxLength: 255 }),
  name: Type.Optional(Type.String({ maxLength: 128 })),
});
export type EmailAddress = Static<typeof EmailAddress>;

>>>>>>> bdee93a2
export const AuthMethod = Type.Object({
  provider: Type.String(),
  name: Type.Optional(Type.String()),
  image_src: Type.Optional(Type.String()),
});
export type AuthMethod = Static<typeof AuthMethod>;

export const AuditLogEntry = Type.Object({
  actor: Type.String(),
  operation: Type.String(),
  entities: Type.Array(Type.String()),
  data: Type.Union([Type.String(), Type.Null()]),
  created_at: TypeDate,
});
export type AuditLogEntry = Static<typeof AuditLogEntry>;

export const Team = Type.Object({
  id: Type.Number(),
  name: Type.String({ maxLength: 64 }),
  bio: Type.String({ maxLength: 256 }),
  country: Type.Union([
    Type.String({ minLength: 3, maxLength: 3 }),
    Type.Null(),
  ]),
  join_code: Type.Union([Type.String({ maxLength: 64 }), Type.Null()]),
  division_id: Type.Number(),
  flags: Type.Array(Type.String()),
  created_at: TypeDate,
});
export type Team = Static<typeof Team>;

export const User = Type.Object({
  id: Type.Number(),
  name: Type.String({ maxLength: 64 }),
  bio: Type.String({ maxLength: 256 }),
  roles: Type.Array(Type.String()),
  created_at: TypeDate,
});
export type User = Static<typeof User>;

export const UserIdentity = Type.Object({
  user_id: Type.Number(),
  provider: Type.String(),
  provider_id: Type.String(),
  secret_data: Type.Optional(Type.String()),
  created_at: TypeDate,
});
export type UserIdentity = Static<typeof UserIdentity>;

export enum ChallengeSolveInputType {
  Text = "text",
  TextArea = "textarea",
  None = "none",
}
export const ChallengePrivateMetadataBase = Type.Object(
  {
    solve: Type.Object(
      {
        source: Type.String({ maxLength: 64 }),
        flag: Type.Optional(
          Type.Array(
            Type.Object({
              data: Type.String(),
              strategy: Type.String(),
            }),
          ),
        ),
        manual: Type.Optional(
          Type.Object({
            allow_cancel: Type.Boolean(),
            input_type: Type.Enum(ChallengeSolveInputType),
          }),
        ),
      },
      { additionalProperties: false },
    ),
    score: Type.Object(
      {
        params: Type.Record(Type.String(), Type.Number()),
        strategy: Type.String(),
        bonus: Type.Optional(Type.Array(Type.Number())),
      },
      { additionalProperties: false },
    ),
    files: Type.Record(
      Type.String(),
      Type.Object(
        {
          ref: Type.String(),
          is_attachment: Type.Boolean(),
        },
        { additionalProperties: false },
      ),
    ),
  },
  { additionalProperties: true },
);
export type ChallengePrivateMetadataBase = Static<
  typeof ChallengePrivateMetadataBase
>;

export const ChallengePublicMetadataBase = Type.Object(
  {
    solve: Type.Object({
      input_type: Type.Enum(ChallengeSolveInputType),
    }),
    files: Type.Array(
      Type.Object({
        name: Type.String(),
        size: Type.Number(),
        hash: Type.String(),
      }),
    ),
  },
  { additionalProperties: true },
);
export type ChallengePublicMetadataBase = Static<
  typeof ChallengePublicMetadataBase
>;

export const Challenge = Type.Object({
  id: Type.Number(),
  slug: Slug,
  title: Type.String({ maxLength: 128 }),
  description: Type.String(),
  private_metadata: ChallengePrivateMetadataBase,
  tags: Type.Record(
    Type.String({ maxLength: 64 }),
    Type.String({ maxLength: 64 }),
  ),
  hidden: Type.Boolean(),
  version: Type.Number(),
  visible_at: Type.Union([TypeDate, Type.Null()]),
  created_at: TypeDate,
  updated_at: TypeDate,
});
export type Challenge = Static<typeof Challenge>;

export const PublicChallenge = Type.Intersect([
  Type.Omit(Challenge, [
    "private_metadata",
    "tags",
    "version",
    "created_at",
  ]),
  Type.Object({
    metadata: ChallengePublicMetadataBase,
  }),
]);
export type PublicChallenge = Static<typeof PublicChallenge>;

export const ChallengeMetadata = Type.Pick(Challenge, [
  "id",
  "slug",
  "title",
  "tags",
  "private_metadata",
  "hidden",
  "can_submit",
  "visible_at",
  "created_at",
  "updated_at",
]);
export type ChallengeMetadata = Static<typeof ChallengeMetadata>;

export const ChallengeSummary = Type.Omit(ChallengeMetadata, [
  "private_metadata",
]);
export type ChallengeSummary = Static<typeof ChallengeSummary>;

export const PublicChallengeSummary = Type.Omit(ChallengeSummary, [
  "created_at",
  "updated_at",
  "visible_at",
  "hidden",
  "version",
]);
export type PublicChallengeSummary = Static<typeof PublicChallengeSummary>;

export const CaptchaValidationString = Type.Optional(
  Type.String({ maxLength: 512 }),
);
export type CaptchaValidationString = Static<typeof CaptchaValidationString>;

export const FileMetadata = Type.Object({
  filename: Type.String(),
  ref: Type.String(),
  mime: Type.String(),
  size: Type.Number(),
  hash: Type.String(),
});
export type FileMetadata = Static<typeof FileMetadata>;

export const ScoringStrategy = Type.Object(
  {
    expr: Type.String({ maxLength: 512 }),
    description: Type.String({ maxLength: 256 }),
    source: Type.Optional(Type.String()),
  },
  { additionalProperties: false },
);
export type ScoringStrategy = Static<typeof ScoringStrategy>;

export const Solve = Type.Object(
  {
    team_id: Type.Number(),
    challenge_id: Type.Number(),
    hidden: Type.Boolean(),
    bonus: Type.Optional(Type.Number()),
    value: Type.Number(),
    created_at: TypeDate,
  },
  { additionalProperties: false },
);
export type Solve = Static<typeof Solve>;

export const Award = Type.Object(
  {
    id: Type.Number(),
    team_id: Type.Number(),
    title: Type.String(),
    value: Type.Number(),
    created_at: TypeDate,
  },
  { additionalProperties: false },
);
export type Award = Static<typeof Award>;

export const ScoreboardEntry = Type.Object({
  team_id: Type.Integer(),
  tag_ids: Type.Array(Type.Integer()),
  score: Type.Number(),
  rank: Type.Integer(),
  last_solve: TypeDate,
  updated_at: TypeDate,
  hidden: Type.Boolean(),
  solves: Type.Array(Type.Omit(Solve, ["team_id"])),
  awards: Type.Array(Type.Omit(Award, ["team_id"])),
});
export type ScoreboardEntry = Static<typeof ScoreboardEntry>;

export const TeamSummary = Type.Composite([
  Type.Omit(Team, ["join_code"]),
  Type.Object({
    members: Type.Array(
      Type.Object({
        user_id: Type.Integer(),
        role: Type.Union([Type.Literal("owner"), Type.Literal("member")]),
      }),
    ),
  }),
]);
export type TeamSummary = Static<typeof TeamSummary>;

export const PublicTeam = Type.Omit(Team, ["join_code", "flags"]);
export type PublicTeam = Static<typeof PublicTeam>;

export const Submission = Type.Object({
  id: Type.Number(),
  user_id: Type.Union([Type.Number(), Type.Null()]),
  team_id: Type.Number(),
  challenge_id: Type.Number(),
  data: Type.String({ maxLength: 512 }),
  comments: Type.String({ maxLength: 512 }),
  source: Type.String({ maxLength: 64 }),
  hidden: Type.Boolean(),
  value: Type.Union([Type.Null(), Type.Number()]),
  status: SubmissionStatus,
  created_at: TypeDate,
  updated_at: TypeDate,
});
export type Submission = Static<typeof Submission>;

export const LimitOffset = Type.Object(
  {
    limit: Type.Optional(Type.Integer({ minimum: 1 })),
    offset: Type.Optional(Type.Number({ minimum: 0 })),
  },
  { additionalProperties: false },
);
export type LimitOffset = Static<typeof LimitOffset>;

export const Division = Type.Object({
  id: Type.Number(),
  name: Type.String({ maxLength: 128 }),
  slug: Type.String({ maxLength: 64 }),
  description: Type.String({ maxLength: 512 }),
  is_visible: Type.Boolean(),
  is_joinable: Type.Boolean(),
  password: Type.String({ maxLength: 64 }),
  created_at: TypeDate,
});
export type Division = Static<typeof Division>;

export const TeamMembership = Type.Object({
  division_id: Type.Number(),
  role: Type.Union([Type.Literal("owner"), Type.Literal("member")]),
  team_id: Type.Number(),
});
export type TeamMembership = Static<typeof TeamMembership>;

export const ScoreboardVersionData = Type.Object({
  version: Type.Number(),
  division_id: Type.Number(),
});
export type ScoreboardVersionData = Static<typeof ScoreboardVersionData>;<|MERGE_RESOLUTION|>--- conflicted
+++ resolved
@@ -19,7 +19,6 @@
 export type Slug = Static<typeof Slug>;
 
 export const EmailAddress = Type.Object({
-<<<<<<< HEAD
   address: Type.String({ format: "email", maxLength: 255 }),
   name: Type.String({ maxLength: 128 }),
 });
@@ -38,13 +37,6 @@
 });
 export type EmailMessage = Static<typeof EmailMessage>;
 
-=======
-  email: Type.String({ format: "email", maxLength: 255 }),
-  name: Type.Optional(Type.String({ maxLength: 128 })),
-});
-export type EmailAddress = Static<typeof EmailAddress>;
-
->>>>>>> bdee93a2
 export const AuthMethod = Type.Object({
   provider: Type.String(),
   name: Type.Optional(Type.String()),
@@ -184,12 +176,7 @@
 export type Challenge = Static<typeof Challenge>;
 
 export const PublicChallenge = Type.Intersect([
-  Type.Omit(Challenge, [
-    "private_metadata",
-    "tags",
-    "version",
-    "created_at",
-  ]),
+  Type.Omit(Challenge, ["private_metadata", "tags", "version", "created_at"]),
   Type.Object({
     metadata: ChallengePublicMetadataBase,
   }),
