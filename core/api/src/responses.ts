--- conflicted
+++ resolved
@@ -15,11 +15,8 @@
   Solve,
   TypeDate,
   Award,
-<<<<<<< HEAD
   Submission,
-=======
   Division,
->>>>>>> 03afc37e
 } from "./datatypes.ts";
 import { AuthRegisterToken, AuthTokenType } from "./token.ts";
 import { SubmissionStatus } from "./enums.ts";
@@ -244,7 +241,6 @@
 });
 export type ScoreboardSolvesResponse = Static<typeof ScoreboardSolvesResponse>;
 
-<<<<<<< HEAD
 export const AdminQuerySubmissionsResponse = Type.Object({
   data: Type.Array(Submission),
 });
@@ -258,7 +254,7 @@
 export type AdminUpdateSubmissionsResponse = Static<
   typeof AdminUpdateSubmissionsResponse
 >;
-=======
+
 export const ListDivisionsResponse = Type.Object({
   data: Type.Array(
     Type.Composite(
@@ -272,5 +268,4 @@
     ),
   ),
 });
-export type ListDivisionsResponse = Static<typeof ListDivisionsResponse>;
->>>>>>> 03afc37e
+export type ListDivisionsResponse = Static<typeof ListDivisionsResponse>;