--- conflicted
+++ resolved
@@ -39,12 +39,8 @@
     },
   });
 
-<<<<<<< HEAD
-  fastify.register(authRoutes, { prefix: '/auth' });
   fastify.register(challengeRoutes, { prefix: '/challenge' });
-=======
   fastify.register(authRoutes);
->>>>>>> ba286aa1
 };
 
 export default async function register(fastify: FastifyInstance) {
