<<<<<<< HEAD
import { createHash, randomBytes } from 'crypto';
=======
import { randomBytes } from 'crypto';
import { promisify } from 'util';
import ScopeDAO from '../models/Scope';
>>>>>>> ba286aa1
import UserSessionDAO from '../models/UserSession';
import services from '../services';

const asyncRandomBytes = promisify(randomBytes);

export const createSession = async (id: number,
  aid: number,
  scope: string[] = [],
  suppliedRefresh?: string) => {
  const refresh = suppliedRefresh || (await asyncRandomBytes(48)).toString('base64url');
  const sid = await UserSessionDAO.create(refresh, id, aid, scope);

  let perms = [['*']];
  if (aid !== 0 || scope.length !== 0) {
    perms = (await Promise.all(scope.map((s) => ScopeDAO.getPermissionsByName(s))));
  }

  const access = await services.authToken.generate(aid, id, perms, sid, 0);
  return { refresh, access };
};<|MERGE_RESOLUTION|>--- conflicted
+++ resolved
@@ -1,10 +1,7 @@
-<<<<<<< HEAD
 import { createHash, randomBytes } from 'crypto';
-=======
 import { randomBytes } from 'crypto';
 import { promisify } from 'util';
 import ScopeDAO from '../models/Scope';
->>>>>>> ba286aa1
 import UserSessionDAO from '../models/UserSession';
 import services from '../services';
 
