--- conflicted
+++ resolved
@@ -1,11 +1,8 @@
 import { createHmac } from 'crypto';
 import services from '../services';
 import { now } from '../util/helpers';
-<<<<<<< HEAD
 import { UnixTimestamp } from './Common';
-=======
 import BaseDAO from './Base';
->>>>>>> ba286aa1
 
 export interface UserSession {
   session_hash: string;
