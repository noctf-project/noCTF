--- conflicted
+++ resolved
@@ -21,7 +21,7 @@
     table.string('client_secret_hash').notNullable();
     table.string('allowed_redirect_uris').notNullable();
     table.boolean('enabled').notNullable();
-    table.bigInteger('created_at').notNullable().defaultTo(now);
+    table.bigInteger('created_at').notNullable().defaultTo(now(knex));
   });
 
   await knex.schema.createTable('scopes', (table) => {
@@ -29,7 +29,7 @@
     table.string('name', 32).notNullable();
     table.string('description').notNullable();
     table.string('permissions').notNullable();
-    table.bigInteger('created_at').notNullable().defaultTo(now);
+    table.bigInteger('created_at').notNullable().defaultTo(now(knex));
   });
 
   await knex.schema.createTable('user_sessions', (table) => {
@@ -47,13 +47,9 @@
   await knex.schema.createTable('roles', (table) => {
     table.increments('id').primary();
     table.string('name', 48).unique().notNullable();
-<<<<<<< HEAD
-    table.bigInteger('created_at').notNullable().defaultTo(now(knex));
-=======
     table.string('description', 255).notNullable();
     table.string('permissions').notNullable();
-    table.bigInteger('created_at').notNullable().defaultTo(now);
->>>>>>> ba286aa1
+    table.bigInteger('created_at').notNullable().defaultTo(now(knex));
   });
 
   await knex.schema.createTable('user_roles', (table) => {
@@ -63,23 +59,13 @@
     table.unique(['user_id', 'role_id']);
     table.index(['role_id']);
   });
-
-<<<<<<< HEAD
-
-  await knex.schema.createTable('role_permissions', (table) => {
-    table.bigIncrements('id').primary();
-    table.bigInteger('created_at').notNullable().defaultTo(now(knex));
-    table.integer('role_id').references('id').inTable('roles');
-    table.string('permission').notNullable();
-    table.index(['role_id', 'permission'], 'idx_role_id_permission');
-=======
+  
   await knex.schema.createTable('app_roles', (table) => {
     table.integer('app_id').notNullable().references('id').inTable('apps');
     table.integer('role_id').notNullable().references('id').inTable('roles');
-    table.bigInteger('created_at').notNullable().defaultTo(now);
+    table.bigInteger('created_at').notNullable().defaultTo(now(knex));
     table.unique(['app_id', 'role_id']);
     table.index(['role_id']);
->>>>>>> ba286aa1
   });
 
   await knex('roles').insert([
